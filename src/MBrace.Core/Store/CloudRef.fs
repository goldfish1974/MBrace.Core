--- conflicted
+++ resolved
@@ -38,16 +38,11 @@
         return serializer.Deserialize<'T>(stream, leaveOpen = false)
     }
 
-<<<<<<< HEAD
-    /// Dereference the local ref
-    member r.Value = local {
-=======
     /// Path to cloud ref payload in store
     member r.Path = r.path
 
     /// Dereference the cloud ref
     member r.Value = cloud {
->>>>>>> 4215ed48
         let! config = Cloud.GetResource<CloudFileStoreConfiguration>()
         match config.Cache |> Option.bind (fun c -> c.TryFind r.uuid) with
         | Some v -> return v :?> 'T
