﻿using FsCheck.Fluent;
using NUnit.Framework;
using System;
using System.Collections.Generic;
using System.Linq;
using System.Text;
using System.Threading.Tasks;
using MBrace.Streams.CSharp;
using Nessos.Streams.CSharp;
using System.IO;
using System.Runtime.CompilerServices;
using FsCheck;
using Microsoft.FSharp.Core;

namespace MBrace.Streams.CSharp.Tests
{
    [Serializable]
    internal class Custom1 { internal string Name; internal int Age; }

    [Serializable]
    internal class Custom2 { internal string Name { get; set; } internal int Age { get; set; } }

    internal static class CheckExtensions
    {
        internal static void QuickThrowOnFail<T>(this FSharpFunc<T, bool> test, int maxNb)
        {
            // Fluent.Configuration does not support ThrowOnFailure && Config type is F# record.
            var config = MBrace.Streams.Tests.Check.QuickThrowOnFailureConfig(maxNb);
            Check.One(config, test);
        }
    }

    [TestFixture]
    abstract public class CloudStreamsTests
    {
        abstract public T Run<T>(MBrace.Cloud<T> c);
        abstract public T RunLocal<T>(MBrace.Cloud<T> c);
        abstract public int MaxNumberOfTests { get; }

        internal void Run(MBrace.CSharp.CloudAction c)
        {
            this.Run(c.Body);
        }

        internal T[] Run<T>(IEnumerable<Cloud<T>> wfs)
        {
            return wfs.Select(wf => this.Run(wf)).ToArray();
        }

        [Test]
        public void OfArray()
        {
            FSharpFunc<int[], bool>.FromConverter(xs =>
                {
                    var x = xs.AsCloudStream().Select(i => i + 1).ToArray();
                    var y = xs.Select(i => i + 1).ToArray();
                    return this.Run(x).SequenceEqual(y);
                }).QuickThrowOnFail(this.MaxNumberOfTests);
        }

        [Test]
        public void OfCloudArray()
        {
            FSharpFunc<int[], bool>.FromConverter(xs =>
            {
                var ca = this.Run(CloudVector.New(xs, 100));
                var x = ca.AsCloudStream().Select(i => i + 1).ToArray();
                var y = xs.Select(i => i + 1).ToArray();
                return this.Run(x).SequenceEqual(y);
            }).QuickThrowOnFail(this.MaxNumberOfTests);
        }

        [Test]
        public void ToCloudArray()
        {
            FSharpFunc<int[], bool>.FromConverter(xs =>
            {
                var x = xs.AsCloudStream().Select(i => i + 1).ToCloudVector();
                var y = xs.Select(i => i + 1).ToArray();
                var r = this.RunLocal(this.Run(x).ToEnumerable());
                return r.SequenceEqual(y);
            }).QuickThrowOnFail(this.MaxNumberOfTests);
        }

        [Test]
        public void Cache()
        {
            FSharpFunc<int[], bool>.FromConverter(xs =>
            {
                var ca = this.Run(CloudVector.New(xs, 1024L));
<<<<<<< HEAD
                //this.Run(ca.Cache());
=======
                this.Run(CloudVector.Cache(ca));
>>>>>>> afe693dc
                var x = ca.AsCloudStream().Select(i => i + 1).ToArray();
                var y = xs.Select(i => i + 1).ToArray();
                var z = ca.AsCloudStream().Select(i => i + 1).ToArray();
                return this.Run(x).SequenceEqual(y) &&
                       this.Run(z).SequenceEqual(y);
            }).QuickThrowOnFail(this.MaxNumberOfTests);
        }

        [Test]
        public void OfCloudFilesWithReadAllText()
        {
            FSharpFunc<string[], bool>.FromConverter(xs =>
            {
                var cfiles =
                    this.Run(xs.Select(text => MBrace.CloudFile.WriteAllText(text, null, null)));

                var x =
                    this.Run(cfiles
                        .AsCloudStream<string>(CloudFileReader.ReadAllText)
                        .ToArray());
                var y = cfiles.Select(f => this.RunLocal(CloudFile.ReadAllText(f, null)));

                var s1 = new HashSet<string>(x);
                var s2 = new HashSet<string>(y);
                return s1.SetEquals(s2);
            }).QuickThrowOnFail(10);
        }

        [Test]
        public void OfCloudFilesWithReadLines()
        {
            FSharpFunc<string[][], bool>.FromConverter(xs =>
            {
                var cfiles =
                    this.Run(xs.Select(text => MBrace.CloudFile.WriteAllLines(text, null, null)));

                var x =
                    this.Run(cfiles
                        .AsCloudStream(CloudFileReader.ReadLines)
                        .SelectMany(l => l.AsStream())
                        .ToArray());
                var y = cfiles.Select(f => this.RunLocal(CloudFile.ReadAllLines(f,null)))
                        .SelectMany(id => id);

                var s1 = new HashSet<string>(x);
                var s2 = new HashSet<string>(y);
                return s1.SetEquals(s2);
            }).QuickThrowOnFail(10);
        }

        [Test]
        public void OfCloudFilesWithReadAllLines()
        {
            FSharpFunc<string[][], bool>.FromConverter(xs =>
            {
                var cfiles =
                    this.Run(xs.Select(text => MBrace.CloudFile.WriteAllLines(text, null, null)));

                var x =
                    this.Run(cfiles
                        .AsCloudStream(CloudFileReader.ReadAllLines)
                        .SelectMany(l => l.AsStream())
                        .ToArray());

                var y = cfiles.Select(f => this.RunLocal(CloudFile.ReadAllLines(f, null)))
                        .SelectMany(id => id);

                var s1 = new HashSet<string>(x);
                var s2 = new HashSet<string>(y);
                return s1.SetEquals(s2);
            }).QuickThrowOnFail(10);
        }

        [Test]
        public void Select()
        {
            FSharpFunc<int[], bool>.FromConverter(xs =>
            {
                var x = xs.AsCloudStream().Select(i => i + 1).ToArray();
                var y = xs.AsParallel().Select(i => i + 1).ToArray();
                return this.Run(x).SequenceEqual(y);
            }).QuickThrowOnFail(this.MaxNumberOfTests);
        }

        [Test]
        public void Where()
        {
            FSharpFunc<int[], bool>.FromConverter(xs =>
            {
                var x = xs.AsCloudStream().Where(i => i % 2 == 0).ToArray();
                var y = xs.AsParallel().Where(i => i % 2 == 0).ToArray();
                return this.Run(x).SequenceEqual(y);
            }).QuickThrowOnFail(this.MaxNumberOfTests);
        }

        [Test]
        public void SelectMany()
        {
            FSharpFunc<int[], bool>.FromConverter(xs =>
            {
                var x = xs.AsCloudStream().SelectMany<int, int>(i => xs.AsStream()).ToArray();
                var y = xs.AsParallel().SelectMany(i => xs).ToArray();
                return this.Run(x).SequenceEqual(y);
            }).QuickThrowOnFail(this.MaxNumberOfTests);
        }


        [Test]
        public void Aggregate()
        {
            FSharpFunc<int[], bool>.FromConverter(xs =>
            {
                var x = xs.AsCloudStream().Select(i => i + 1).Aggregate(() => 0, (acc, i) => acc + i, (left, right) => left + right);
                var y = xs.AsParallel().Select(i => i + 1).Aggregate(() => 0, (acc, i) => acc + i, (left, right) => left + right, i => i);
                return this.Run(x) == y;
            }).QuickThrowOnFail(this.MaxNumberOfTests);
        }


        [Test]
        public void Sum()
        {
            FSharpFunc<int[], bool>.FromConverter(xs =>
            {
                var x = xs.AsCloudStream().Select(i => i + 1).Sum();
                var y = xs.AsParallel().Select(i => i + 1).Sum();
                return this.Run(x) == y;
            }).QuickThrowOnFail(this.MaxNumberOfTests);
        }

        [Test]
        public void Count()
        {
            FSharpFunc<int[], bool>.FromConverter(xs =>
            {
                var x = xs.AsCloudStream().Select(i => i + 1).Count();
                var y = xs.AsParallel().Select(i => i + 1).Count();
                return this.Run(x) == y;
            }).QuickThrowOnFail(this.MaxNumberOfTests);
        }

        [Test]
        public void OrderBy()
        {
            FSharpFunc<int[], bool>.FromConverter(xs =>
            {
                var x = xs.AsCloudStream().Select(i => i + 1).OrderBy(i => i, 10).ToArray();
                var y = xs.AsParallel().Select(i => i + 1).OrderBy(i => i).Take(10).ToArray();
                return this.Run(x).SequenceEqual(y);
            }).QuickThrowOnFail(this.MaxNumberOfTests);
        }

        [Test]
        public void CustomObject1()
        {
            FSharpFunc<int[], bool>.FromConverter(xs =>
            {
                var x = xs.AsCloudStream().Select(i => new Custom1 { Name = i.ToString(), Age = i }).ToArray();
                var y = xs.AsParallel().Select(i => new Custom1 { Name = i.ToString(), Age = i }).ToArray();
                return this.Run(x).Zip(y, (l, r) => l.Name == r.Name && l.Age == r.Age).All(b => b == true);
            }).QuickThrowOnFail(this.MaxNumberOfTests);
        }

        [Test]
        public void CustomObject2()
        {
            FSharpFunc<int[], bool>.FromConverter(xs =>
            {
                var x = xs.AsCloudStream().Select(i => new Custom2 { Name = i.ToString(), Age = i }).ToArray();
                var y = xs.AsParallel().Select(i => new Custom2 { Name = i.ToString(), Age = i }).ToArray();
                return this.Run(x).Zip(y, (l, r) => l.Name == r.Name && l.Age == r.Age).All(b => b == true);
            }).QuickThrowOnFail(this.MaxNumberOfTests);
        }

        [Test]
        public void AnonymousType()
        {
            FSharpFunc<int[], bool>.FromConverter(xs =>
            {
                var x = xs.AsCloudStream().Select(i => new { Value = i }).ToArray();
                var y = xs.AsParallel().Select(i => new { Value = i }).ToArray();
                return this.Run(x).SequenceEqual(y);
            }).QuickThrowOnFail(this.MaxNumberOfTests);
        }

        [Test]
        public void CapturedVariable()
        {
            FSharpFunc<int[], bool>.FromConverter(xs =>
            {
                var ys = Enumerable.Range(1, 10).ToArray();
                var x = xs.AsCloudStream().SelectMany<int, int>(_ => ys.AsStream()).ToArray();
                var y = xs.AsParallel().SelectMany<int, int>(_ => ys).ToArray();
                return this.Run(x).SequenceEqual(y);
            }).QuickThrowOnFail(this.MaxNumberOfTests);
        }

        [Test]
        public void ComprehensionSyntax()
        {
            FSharpFunc<int[], bool>.FromConverter(xs =>
            {
                var x = (from x1 in xs.AsCloudStream()
                         select x1 * x1).ToArray();
                var y = (from x2 in xs.AsParallel()
                         select x2 * x2).ToArray();
                return this.Run(x).SequenceEqual(y);
            }).QuickThrowOnFail(this.MaxNumberOfTests);
        }
    }
}<|MERGE_RESOLUTION|>--- conflicted
+++ resolved
@@ -88,11 +88,7 @@
             FSharpFunc<int[], bool>.FromConverter(xs =>
             {
                 var ca = this.Run(CloudVector.New(xs, 1024L));
-<<<<<<< HEAD
-                //this.Run(ca.Cache());
-=======
                 this.Run(CloudVector.Cache(ca));
->>>>>>> afe693dc
                 var x = ca.AsCloudStream().Select(i => i + 1).ToArray();
                 var y = xs.Select(i => i + 1).ToArray();
                 var z = ca.AsCloudStream().Select(i => i + 1).ToArray();
